# This program is free software; you can redistribute it and/or modify
# it under the terms of the GNU General Public License as published by
# the Free Software Foundation; either version 2 of the License, or
# (at your option) any later version.
#
# This program is distributed in the hope that it will be useful,
# but WITHOUT ANY WARRANTY; without even the implied warranty of
# MERCHANTABILITY or FITNESS FOR A PARTICULAR PURPOSE.
#
# See LICENSE for more details.
#
# Copyright: Red Hat Inc. 2014-2017
# Authors: Ruda Moura <rmoura@redhat.com>
#          Cleber Rosa <crosa@redhat.com>

import getpass
import json
import logging
import os
import re
import sys
import time

import fabric.api
import fabric.network
import fabric.operations
import fabric.tasks
from fabric.context_managers import shell_env
from fabric.exceptions import CommandTimeout

from avocado.core import exceptions
from avocado.core import exit_codes
from avocado.core import loader
from avocado.core import output
from avocado.core import status
from avocado.core.output import LOG_JOB, LOG_UI
from avocado.core.plugin_interfaces import CLI
from avocado.core.runner import TestRunner
from avocado.core.settings import settings
from avocado.core.test import TestID, MockingTest
from avocado.utils import archive
from avocado.utils import astring
from avocado.utils import process
from avocado.utils import stacktrace


class RemoterError(Exception):
    pass


class ConnectError(RemoterError):
    pass


def _get_env_vars(env_vars):
    """
    Gets environment variables.

    :param variables: A list of variables to get.
    :return: A dictionary with variables names and values.
    """
    env_vars_map = {}
    for var in env_vars:
        value = os.environ.get(var)
        if value is not None:
            env_vars_map[var] = value
    return env_vars_map


def run(command, ignore_status=False, quiet=True, timeout=60):
    """
    Executes a command on the defined fabric hosts.

    This is basically a wrapper to fabric.operations.run, encapsulating
    the result on an avocado process.CmdResult object. This also assumes
    the fabric environment was previously (and properly) initialized.

    :param command: the command string to execute.
    :param ignore_status: Whether to not raise exceptions in case the
        command's return code is different than zero.
    :param timeout: Maximum time allowed for the command to return.
    :param quiet: Whether to not log command stdout/err. Default: True.

    :return: the result of the remote program's execution.
    :rtype: :class:`avocado.utils.process.CmdResult`.
    :raise fabric.exceptions.CommandTimeout: When timeout exhausted.
    """

    result = process.CmdResult()
    start_time = time.time()
    end_time = time.time() + (timeout or 0)   # Support timeout=None
    # Fabric sometimes returns NetworkError even when timeout not reached
    fabric_result = None
    fabric_exception = None
    while True:
        try:
            fabric_result = fabric.operations.run(command=command,
                                                  quiet=quiet,
                                                  warn_only=True,
                                                  timeout=timeout,
                                                  pty=False,
                                                  combine_stderr=False)
            break
        except fabric.network.NetworkError as details:
            fabric_exception = details
            timeout = end_time - time.time()
        if time.time() > end_time:
            break
    if fabric_result is None:
        if fabric_exception is not None:
            raise fabric_exception  # it's not None pylint: disable=E0702
        else:
            raise fabric.network.NetworkError("Remote execution of '%s'"
                                              "failed without any "
                                              "exception. This should not "
                                              "happen." % command)
    end_time = time.time()
    duration = end_time - start_time
    result.command = command
    result.stdout = str(fabric_result.stdout)
    result.stderr = str(fabric_result.stderr)
    result.duration = duration
    result.exit_status = fabric_result.return_code
    result.failed = fabric_result.failed
    result.succeeded = fabric_result.succeeded
    if not ignore_status:
        if result.failed:
            raise process.CmdError(command=command, result=result)
    return result


def send_files(local_path, remote_path):
    """
    Send files to the defined fabric host.

    This assumes the fabric environment was previously (and properly)
    initialized.

    :param local_path: the local path.
    :param remote_path: the remote path.
    """
    try:
        fabric.operations.put(local_path, remote_path,
                              mirror_local_mode=True)
    except ValueError:
        return False
    return True


def receive_files(local_path, remote_path):
    """
    Receive files from the defined fabric host.

    This assumes the fabric environment was previously (and properly)
    initialized.

    :param local_path: the local path.
    :param remote_path: the remote path.
    """
    try:
        fabric.operations.get(remote_path,
                              local_path)
    except ValueError:
        return False
    return True


def _update_fabric_env(method):
    """
    Update fabric env with the appropriate parameters.

    :param method: Remote method to wrap.
    :return: Wrapped method.
    """
    def wrapper(*args, **kwargs):
        fabric.api.env.update(host_string=args[0].hostname,
                              user=args[0].username,
                              key_filename=args[0].key_filename,
                              password=args[0].password,
                              port=args[0].port,
                              use_ssh_config=True)
        return method(*args, **kwargs)
    return wrapper


class DummyLoader(loader.TestLoader):

    """
    Dummy-runner loader class
    """
    name = 'dummy'

<<<<<<< HEAD
    def __init__(self, args, extra_params):
        super(DummyLoader, self).__init__(args, extra_params)

    def discover(self, reference, which_tests=loader.DiscoverMode.DEFAULT):
        return [(MockingTest, {'name': reference})]
=======
    def discover(self, url, which_tests=loader.DiscoverMode.DEFAULT):
        return [(MockingTest, {'name': url})]
>>>>>>> 6fbe67ec

    @staticmethod
    def get_type_label_mapping():
        return {MockingTest: 'DUMMY'}

    @staticmethod
    def get_decorator_mapping():
        return {MockingTest: output.TERM_SUPPORT.healthy_str}


class Remote:

    """
    Performs remote operations.
    """

    def __init__(self, hostname, username=None, password=None,
                 key_filename=None, port=22, timeout=60, attempts=10,
                 env_keep=None):
        """
        Creates an instance of :class:`Remote`.

        :param hostname: the hostname.
        :param username: the username. Default: autodetect.
        :param password: the password. Default: try to use public key.
        :param key_filename: path to an identity file (Example: .pem files
            from Amazon EC2).
        :param timeout: remote command timeout, in seconds. Default: 60.
        :param attempts: number of attempts to connect. Default: 10.
        """
        self.hostname = hostname
        if username is None:
            username = getpass.getuser()
        self.username = username
        self.key_filename = key_filename
        # None = use public key
        self.password = password
        self.port = port
        reject_unknown_hosts = settings.get_value('remoter.behavior',
                                                  'reject_unknown_hosts',
                                                  key_type=bool,
                                                  default=False)
        disable_known_hosts = settings.get_value('remoter.behavior',
                                                 'disable_known_hosts',
                                                 key_type=bool,
                                                 default=False)
        if env_keep is None:
            self.env_vars = {}
        else:
            self.env_vars = _get_env_vars(env_keep)
        fabric.api.env.update(host_string=hostname,
                              user=username,
                              password=password,
                              key_filename=key_filename,
                              port=port,
                              timeout=timeout / attempts,
                              connection_attempts=attempts,
                              linewise=True,
                              abort_on_prompts=True,
                              abort_exception=ConnectError,
                              reject_unknown_hosts=reject_unknown_hosts,
                              disable_known_hosts=disable_known_hosts)

    @_update_fabric_env
    def run(self, command, ignore_status=False, quiet=True, timeout=60):
        """
        Run a command on the remote host.

        :param command: the command string to execute.
        :param ignore_status: Whether to not raise exceptions in case the
            command's return code is different than zero.
        :param timeout: Maximum time allowed for the command to return.
        :param quiet: Whether to not log command stdout/err. Default: True.

        :return: the result of the remote program's execution.
        :rtype: :class:`avocado.utils.process.CmdResult`.
        :raise fabric.exceptions.CommandTimeout: When timeout exhausted.
        """

        with shell_env(**self.env_vars):    # pylint: disable=E1129
            return_dict = fabric.tasks.execute(run, command, ignore_status,
                                               quiet, timeout,
                                               hosts=[self.hostname])
            return return_dict[self.hostname]

    def uptime(self):
        """
        Performs uptime (good to check connection).

        :return: the uptime string or empty string if fails.
        """
        res = self.run('uptime', ignore_status=True)
        if res.exit_status == 0:
            return res
        else:
            return ''

    def makedir(self, remote_path):
        """
        Create a directory.

        :param remote_path: the remote path to create.
        """
        self.run('mkdir -p %s' % remote_path)

    @_update_fabric_env
    def send_files(self, local_path, remote_path):
        """
        Send files to remote host.

        :param local_path: the local path.
        :param remote_path: the remote path.
        """
        result_dict = fabric.tasks.execute(send_files, local_path,
                                           remote_path, hosts=[self.hostname])
        return result_dict[self.hostname]

    @_update_fabric_env
    def receive_files(self, local_path, remote_path):
        """
        Receive files from the remote host.

        :param local_path: the local path.
        :param remote_path: the remote path.
        """
        result_dict = fabric.tasks.execute(receive_files, local_path,
                                           remote_path, hosts=[self.hostname])
        return result_dict[self.hostname]


class RemoteTestRunner(TestRunner):

    """ Tooled TestRunner to run on remote machine using ssh """

    # Let's use re.MULTILINE because sometimes servers might have MOTD
    # that will introduce a line break on output.
    remote_version_re = re.compile(r'^Avocado (\d+)\.(\d+)\r?$',
                                   re.MULTILINE)

    def __init__(self, job, result):
        super(RemoteTestRunner, self).__init__(job, result)
        #: remoter connection to the remote machine
        self.remote = None

    def setup(self):
        """ Setup remote environment """
        stdout_claimed_by = getattr(self.job.args, 'stdout_claimed_by', None)
        if not stdout_claimed_by:
            self.job.log.info("LOGIN      : %s@%s:%d (TIMEOUT: %s seconds)",
                              self.job.args.remote_username,
                              self.job.args.remote_hostname,
                              self.job.args.remote_port,
                              self.job.args.remote_timeout)
        self.remote = Remote(hostname=self.job.args.remote_hostname,
                             username=self.job.args.remote_username,
                             password=self.job.args.remote_password,
                             key_filename=self.job.args.remote_key_file,
                             port=self.job.args.remote_port,
                             timeout=self.job.args.remote_timeout,
                             env_keep=self.job.args.env_keep)

    def check_remote_avocado(self):
        """
        Checks if the remote system appears to have avocado installed

        The "appears to have" description is justified by the fact that the
        check is rather simplistic, it attempts to run an `avocado -v` command
        and checks if the output looks like what avocado would print out.

        :rtype: tuple with (bool, tuple)
        :returns: (True, (x, y, z)) if avocado appears to be installed and
                  (False, None) otherwise.
        """
        # This will be useful as extra debugging info in case avocado
        # doesn't seem to be available in the remote system.
        self.remote.run('env', ignore_status=True, timeout=60)

        result = self.remote.run('avocado -v',
                                 ignore_status=True,
                                 timeout=60)
        if result.exit_status == 127:
            return (False, None)

        match = self.remote_version_re.findall(result.stdout)
        if match is None:
            return (False, None)

        try:
            return (True, tuple(int(_) for _ in match[0]))
        except IndexError:
            return (False, None)

    @staticmethod
    def _parse_json_response(json_output):
        """
        Try to parse JSON response from the remote output.

        It tries to find start of the json dictionary and then grabs
        everything till the end of the dictionary. It supports single-
        line as well as multi-line pretty json output.
        """
        _result = iter(json_output.splitlines())
        json_result = ""
        response = None
        for line in _result:    # Find the beginning
            if line.startswith('{'):
                json_result += line
                break
        else:
            raise ValueError("Could not find the beginning of the remote JSON"
                             " output:\n%s" % output)
        if json_result.endswith('}'):   # probably single-line
            try:
                response = json.loads(json_result)
            except ValueError:
                pass
        if not response:
            # Json was incomplete, try to find another end
            for line in _result:
                json_result += line
                if line.startswith('}'):
                    try:
                        response = json.loads(json_result)
                        break
                    except ValueError:
                        pass
        if not response:
            raise ValueError("Could not find the end of the remote JSON "
                             "output:\n%s" % output)
        return response

    def run_test(self, references, timeout):  # pylint: disable=W0221
        """
        Run tests.

        :param references: a string with test references.
        :return: a dictionary with test results.
        """
        def arg_to_dest(arg):
            """
            Turns long argparse arguments into default dest
            """
            return arg[2:].replace('-', '_')

        extra_params = []
        # bool or nargs
        for arg in ["--mux-yaml", "--dry-run",
                    "--filter-by-tags-include-empty"]:
            value = getattr(self.job.args, arg_to_dest(arg), None)
            if value is True:
                extra_params.append(arg)
            elif value:
                extra_params.append("%s %s" % (arg, " ".join(value)))
        # append
        for arg in ["--filter-by-tags"]:
            value = getattr(self.job.args, arg_to_dest(arg), None)
            if value:
                join = ' %s ' % arg
                extra_params.append("%s %s" % (arg, join.join(value)))

        references_str = " ".join(references)

        avocado_cmd = ('avocado run --force-job-id %s --json - '
                       '--archive %s %s' % (self.job.unique_id,
                                            references_str, " ".join(extra_params)))
        try:
            result = self.remote.run(avocado_cmd, ignore_status=True,
                                     timeout=timeout)
            if result.exit_status & exit_codes.AVOCADO_JOB_FAIL:
                raise exceptions.JobError("Remote execution failed with: %s" % result.stderr)

        except CommandTimeout:
            raise exceptions.JobError("Remote execution took longer than "
                                      "specified timeout (%s). Interrupting."
                                      % (timeout))

        try:
            json_result = self._parse_json_response(result.stdout)
        except:
            stacktrace.log_exc_info(sys.exc_info(),
                                    logger='avocado.app.debug')
            raise exceptions.JobError(result.stdout)

        for t_dict in json_result['tests']:
            logdir = os.path.join(self.job.logdir, 'test-results')
            relative_path = astring.string_to_safe_path(str(t_dict['id']))
            logdir = os.path.join(logdir, relative_path)
            t_dict['logdir'] = logdir
            t_dict['logfile'] = os.path.join(logdir, 'debug.log')

        return json_result

    def run_suite(self, test_suite, variants, timeout=0, replay_map=None,
                  execution_order="variants-per-test"):
        """
        Run one or more tests and report with test result.

        :param params_list: a list of param dicts.
        :param variants: A varianter iterator (unused here)

        :return: a set with types of test failures.
        """
        del test_suite     # using self.job.references instead
        del variants            # we're not using multiplexation here
        if execution_order != "variants-per-test" and execution_order is not None:
            raise exceptions.JobError("execution-order %s is not supported "
                                      "for remote execution." % execution_order)
        del execution_order     # execution_order is ignored for now
        if not timeout:     # avoid timeout = 0
            timeout = None
        summary = set()

        stdout_backup = sys.stdout
        stderr_backup = sys.stderr
        fabric_debugfile = os.path.join(self.job.logdir, 'remote.log')
        paramiko_logger = logging.getLogger('paramiko')
        fabric_logger = logging.getLogger('avocado.fabric')
        remote_logger = logging.getLogger('avocado.remote')
        fmt = ('%(asctime)s %(module)-10.10s L%(lineno)-.4d %('
               'levelname)-5.5s| %(message)s')
        formatter = logging.Formatter(fmt=fmt, datefmt='%H:%M:%S')
        file_handler = logging.FileHandler(filename=fabric_debugfile)
        file_handler.setFormatter(formatter)
        fabric_logger.addHandler(file_handler)
        paramiko_logger.addHandler(file_handler)
        remote_logger.addHandler(file_handler)
        if "test" in getattr(self.job.args, "show", []):
            output.add_log_handler(paramiko_logger.name)
        logger_list = [output.LOG_JOB]
        sys.stdout = output.LoggingFile(loggers=logger_list)
        sys.stderr = output.LoggingFile(loggers=logger_list)
        try:
            try:
                self.setup()
                avocado_installed, _ = self.check_remote_avocado()
                if not avocado_installed:
                    raise exceptions.JobError('Remote machine does not seem to'
                                              ' have avocado installed')
            except Exception as details:
                stacktrace.log_exc_info(sys.exc_info(), logger=LOG_JOB)
                raise exceptions.JobError(details)
            results = self.run_test(self.job.references, timeout)
            remote_log_dir = os.path.dirname(results['debuglog'])
            self.result.tests_total = results['total']
            local_log_dir = self.job.logdir
            for tst in results['tests']:
                name = tst['id'].split('-', 1)
                name = [name[0]] + name[1].split(';')
                if len(name) == 3:
                    name[2] = {"variant_id": name[2]}
                name = TestID(*name, no_digits=-1)
                state = dict(name=name,
                             time_elapsed=tst['time'],
                             time_start=tst['start'],
                             time_end=tst['end'],
                             status=tst['status'],
                             logdir=tst['logdir'],
                             logfile=tst['logfile'],
                             fail_reason=tst['fail_reason'],
                             job_logdir=local_log_dir,
                             job_unique_id='')
                self.result.start_test(state)
                self.job.result_events_dispatcher.map_method('start_test', self.result, state)
                self.result.check_test(state)
                self.job.result_events_dispatcher.map_method('end_test', self.result, state)
                if state['status'] == "INTERRUPTED":
                    summary.add("INTERRUPTED")
                elif not status.mapping[state['status']]:
                    summary.add("FAIL")
            zip_filename = remote_log_dir + '.zip'
            zip_path_filename = os.path.join(local_log_dir,
                                             os.path.basename(zip_filename))
            self.remote.receive_files(local_log_dir, zip_filename)
            archive.uncompress(zip_path_filename, local_log_dir)
            os.remove(zip_path_filename)
            self.result.end_tests()
            self.job.result_events_dispatcher.map_method('post_tests', self.job)
        finally:
            try:
                self.tear_down()
            except Exception as details:
                stacktrace.log_exc_info(sys.exc_info(), logger=LOG_JOB)
                raise exceptions.JobError(details)
            sys.stdout = stdout_backup
            sys.stderr = stderr_backup
        return summary

    def tear_down(self):
        """
        This method is only called when `run_suite` gets to the point of to be
        executing `setup` method and is called at the end of the execution.

        :warning: It might be called on `setup` exceptions, so things
                  initialized during `setup` might not yet be initialized.
        """


class RemoteCLI(CLI):

    """
    Run tests on a remote machine
    """

    name = 'remote'
    description = "Remote machine options for 'run' subcommand"

    def configure(self, parser):
        run_subcommand_parser = parser.subcommands.choices.get('run', None)
        if run_subcommand_parser is None:
            return

        msg = 'test execution on a remote machine'
        remote_parser = run_subcommand_parser.add_argument_group(msg)
        remote_parser.add_argument('--remote-hostname',
                                   dest='remote_hostname', default=None,
                                   help=('Specify the hostname to login on'
                                         ' remote machine'))
        remote_parser.add_argument('--remote-port', dest='remote_port',
                                   default=22, type=int,
                                   help=('Specify the port number to login on '
                                         'remote machine. Default: %(default)s'))
        remote_parser.add_argument('--remote-username',
                                   dest='remote_username',
                                   default=getpass.getuser(),
                                   help=('Specify the username to login on'
                                         ' remote machine. Default: '
                                         '%(default)s'))
        remote_parser.add_argument('--remote-password',
                                   dest='remote_password', default=None,
                                   help=('Specify the password to login on'
                                         ' remote machine'))
        remote_parser.add_argument('--remote-key-file',
                                   dest='remote_key_file', default=None,
                                   help=('Specify an identity file with a '
                                         'private key instead of a password '
                                         '(Example: .pem files from Amazon EC2)'))
        remote_parser.add_argument('--remote-timeout', metavar='SECONDS',
                                   default=60, type=int,
                                   help=("Amount of time (in seconds) to "
                                         "wait for a successful connection"
                                         " to the remote machine. Defaults"
                                         " to %(default)s seconds."))

    @staticmethod
    def _check_required_args(args, enable_arg, required_args):
        """
        :return: True when enable_arg enabled and all required args are set
        :raise sys.exit: When missing required argument.
        """
        if (not hasattr(args, enable_arg) or
                not getattr(args, enable_arg)):
            return False
        missing = []
        for arg in required_args:
            if not getattr(args, arg):
                missing.append(arg)
        if missing:
            LOG_UI.error("Use of %s requires %s arguments to be set. Please "
                         "set %s.", enable_arg, ', '.join(required_args),
                         ', '.join(missing))

            return sys.exit(exit_codes.AVOCADO_FAIL)
        return True

    def run(self, args):
        if self._check_required_args(args, 'remote_hostname',
                                     ('remote_hostname',)):
            loader.loader.clear_plugins()
            loader.loader.register_plugin(DummyLoader)
            args.test_runner = RemoteTestRunner<|MERGE_RESOLUTION|>--- conflicted
+++ resolved
@@ -190,16 +190,8 @@
     """
     name = 'dummy'
 
-<<<<<<< HEAD
-    def __init__(self, args, extra_params):
-        super(DummyLoader, self).__init__(args, extra_params)
-
     def discover(self, reference, which_tests=loader.DiscoverMode.DEFAULT):
         return [(MockingTest, {'name': reference})]
-=======
-    def discover(self, url, which_tests=loader.DiscoverMode.DEFAULT):
-        return [(MockingTest, {'name': url})]
->>>>>>> 6fbe67ec
 
     @staticmethod
     def get_type_label_mapping():
