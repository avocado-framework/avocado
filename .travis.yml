--- conflicted
+++ resolved
@@ -39,11 +39,7 @@
             echo
             echo
             git checkout $COMMIT || ERR=$(echo -e "$ERR\nUnable to checkout $(git log -1 --oneline $COMMIT)")
-<<<<<<< HEAD
-            AVOCADO_RESULTSDIR_CHECK=y SELF_CHECK_CONTINUOUS=y AVOCADO_CHECK_LEVEL=1 make check || ERR=$(echo -e "$ERR\nmake check of $(git log -1 --oneline) failed")
-=======
-            AVOCADO_LOG_DEBUG=yes AVOCADO_RESULTSDIR_CHECK=y SELF_CHECK_CONTINUOUS=y make check || ERR=$(echo -e "$ERR\nmake check of $(git log -1 --oneline) failed")
->>>>>>> bbe9a34f
+            AVOCADO_LOG_DEBUG=yes AVOCADO_RESULTSDIR_CHECK=y SELF_CHECK_CONTINUOUS=y AVOCADO_CHECK_LEVEL=1 make check || ERR=$(echo -e "$ERR\nmake check of $(git log -1 --oneline) failed")
             make clean
         done
         if [ "$ERR" ]; then
