from avocado import Test
from avocado.utils.podman import Podman


class PodmanTest(Test):

    async def test_python_version(self):
        """
        :avocado: dependency={"type": "package", "name": "podman", "action": "check"}
        :avocado: tags=slow
        """
        podman = Podman()
<<<<<<< HEAD
        result = await podman.get_python_version('fedora:34')
        self.assertEqual(result, (3, 9, '/usr/bin/python3'))
=======
        loop = asyncio.get_event_loop()
        coro = podman.get_python_version('fedora:34')
        result = loop.run_until_complete(coro)
        self.assertEqual(result, (3, 9, '/usr/bin/python3'))

    async def test_container_info(self):
        """
        :avocado: dependency={"type": "package", "name": "podman", "action": "check"}
        :avocado: tags=slow
        """
        podman = Podman()
        _, stdout, _ = await podman.execute("create", "fedora:34", "/bin/bash")
        container_id = stdout.decode().strip()
        result = await podman.get_container_info(container_id)
        self.assertEqual(result["Id"], container_id)

        await podman.execute("rm", container_id)

        result = await podman.get_container_info(container_id)
        self.assertEqual(result, {})
>>>>>>> 7ba247f2
<|MERGE_RESOLUTION|>--- conflicted
+++ resolved
@@ -10,13 +10,7 @@
         :avocado: tags=slow
         """
         podman = Podman()
-<<<<<<< HEAD
         result = await podman.get_python_version('fedora:34')
-        self.assertEqual(result, (3, 9, '/usr/bin/python3'))
-=======
-        loop = asyncio.get_event_loop()
-        coro = podman.get_python_version('fedora:34')
-        result = loop.run_until_complete(coro)
         self.assertEqual(result, (3, 9, '/usr/bin/python3'))
 
     async def test_container_info(self):
@@ -33,5 +27,4 @@
         await podman.execute("rm", container_id)
 
         result = await podman.get_container_info(container_id)
-        self.assertEqual(result, {})
->>>>>>> 7ba247f2
+        self.assertEqual(result, {})