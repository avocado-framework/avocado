--- conflicted
+++ resolved
@@ -28,9 +28,7 @@
         result = process.run(cmd)
         capabilities = json.loads(result.stdout_text)
         self.assertIn("runnables", capabilities)
-<<<<<<< HEAD
         self.assertIn("commands", capabilities)
-=======
 
     def test_runnable_run_no_args(self):
         cmd = "%s runnable-run" % self.get_runner()
@@ -44,5 +42,4 @@
         result = process.run(cmd, ignore_status=True)
         expected = self.params.get('runnable-run-uri-only-exit-code',
                                    default=2)
-        self.assertEqual(result.exit_status, expected)
->>>>>>> 1dd101a9
+        self.assertEqual(result.exit_status, expected)