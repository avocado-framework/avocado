#!/usr/bin/env python3

import argparse
import glob
import multiprocessing
import os
import platform
import re
import sys

from avocado import Test
from avocado.core import exit_codes
from avocado.core.job import Job
from avocado.core.suite import TestSuite
from selftests.utils import python_module_available


class JobAPIFeaturesTest(Test):

    def check_directory_exists(self, path=None):
        """Check if a directory exists"""
        if path is None:
            path = os.path.join(self.latest_workdir,
                                self.params.get('directory'))
        assert_func = self.get_assert_function()
        assert_func(os.path.isdir(path))

    def check_exit_code(self, exit_code):
        """Check if job ended with success."""
        expected_exit_code = self.params.get('exit_code',
                                             default=exit_codes.AVOCADO_ALL_OK)
        self.assertEqual(expected_exit_code, exit_code)

    def check_file_exists(self, file_path):
        """Check if a file exists or not depending on the `assert_func`."""
        assert_func = self.get_assert_function()
        assert_func(os.path.exists(file_path))

    def check_file_content(self, file_path):
        """Check if `content` exists or not in a file."""
        content = self.params.get('content')
        assert_func = self.get_assert_function()
        regex = self.params.get('regex', default=False)
        assert_func(self.file_has_content(file_path, content, regex))

    def create_config(self, value=None):
        """Creates the Job config."""
        if value is None:
            value = self.params.get('value')
        reference = self.params.get('reference', default=['/bin/true'])
        config = {'core.show': ['none'],
                  'run.results_dir': self.workdir,
                  'resolver.references': reference}
        namespace = self.params.get('namespace')
        config[namespace] = value
        extra_job_config = self.params.get('extra_job_config')
        if extra_job_config is not None:
            config.update(extra_job_config)

        return config

    @staticmethod
    def file_has_content(file_path, content, regex):
        """Check if a file has `content`."""
        if os.path.isfile(file_path):
            with open(file_path, "r") as f:
                lines = f.readlines()
            for line in lines:
                if regex:
                    if re.match(content, line):
                        return True
                else:
                    if content in line:
                        return True
        return False

    def get_assert_function(self):
        """Return an assert function depending on the assert passed"""
        assert_option = self.params.get('assert')
        if assert_option:
            return self.assertTrue
        return self.assertFalse

    @property
    def latest_workdir(self):
        return os.path.join(self.workdir, 'latest')

    def run_job(self):
        """Run a Job"""
        config = self.create_config()

        suite = TestSuite.from_config(config, '')

        # run the job
        with Job(config, [suite]) as j:
            result = j.run()

        return result

    @property
    def workdir_file_path(self):
        file_name = self.params.get('file')
        return os.path.join(self.latest_workdir, file_name)

    def test_check_archive_file_exists(self):
        """Test to check the archive file was created."""
        config = self.create_config()

        suite = TestSuite.from_config(config)

        # run the job
        with Job(config, [suite]) as j:
            result = j.run()
            logdir = j.logdir

        # Asserts
        self.check_exit_code(result)
        archive_path = '%s.zip' % logdir
        self.check_file_exists(archive_path)

    def test_check_category_directory_exists(self):
        """Test to check if the category directory was created."""
        config = self.create_config()

        suite = TestSuite.from_config(config)

        # run the job
        with Job(config, [suite]) as j:
            result = j.run()
            logdir = j.logdir

        # Asserts
        self.check_exit_code(result)

        value = self.params.get('value')
        category_path = os.path.join(os.path.dirname(logdir), value)
        self.check_directory_exists(category_path)

    def test_check_directory_exists(self):
        """Test to check if a directory was created."""
        config = self.create_config()

        suite = TestSuite.from_config(config)

        # run the job
        with Job(config, [suite]) as j:
            result = j.run()

        # Asserts
        self.check_exit_code(result)
        self.check_directory_exists()

    def test_check_file_content(self):
        """Test to check if a file has the desired content."""
        result = self.run_job()

        # Asserts
        self.check_exit_code(result)
        self.check_file_content(self.workdir_file_path)

    def test_check_file_exists(self):
        """Test to check if a file was created."""
        result = self.run_job()

        # Asserts
        self.check_exit_code(result)
        self.check_file_exists(self.workdir_file_path)

    def test_check_output_file(self):
        """Test to check if the file passed as parameter was created."""
        config = self.create_config(self.workdir_file_path)

        suite = TestSuite.from_config(config)

        # run the job
        with Job(config, [suite]) as j:
            result = j.run()

        # Asserts
        self.check_exit_code(result)
        self.check_file_exists(self.workdir_file_path)

    def test_check_tmp_directory_exists(self):
        """Test to check if the temporary directory was created."""
        config = self.create_config()

        suite = TestSuite.from_config(config)

        # run the job
        with Job(config, [suite]) as j:
            result = j.run()
            tmpdir = j.tmpdir

        # Asserts
        self.check_exit_code(result)
        self.check_directory_exists(tmpdir)


def parse_args():
    parser = argparse.ArgumentParser()
    parser.add_argument('-f',
                        '--list-features',
                        help='show the list of features tested by this test.',
                        action='store_true')
    parser.add_argument('--static-checks',
                        help='Run static checks (isort, lint, etc)',
                        action='store_true')
    parser.add_argument('--job-api',
                        help='Run job API checks',
                        action='store_true')
    parser.add_argument('--nrunner-interface',
                        help='Run selftests/functional/test_nrunner_interface.py',
                        action='store_true')
    parser.add_argument('--unit',
                        help='Run selftests/unit/',
                        action='store_true')
    parser.add_argument('--jobs',
                        help='Run selftests/jobs/',
                        action='store_true')
    parser.add_argument('--functional',
                        help='Run selftests/functional/',
                        action='store_true')
    parser.add_argument('--optional-plugins',
                        help='Run optional_plugins/*/tests/',
                        action='store_true')
    parser.add_argument('--disable-plugin-checks',
                        help='Disable checks for one or more plugins (by directory name), separated by comma',
                        action='append', default=[])

    arg = parser.parse_args()
    # Make a list of strings instead of a list with a single string
    if len(arg.disable_plugin_checks) > 0:
        arg.disable_plugin_checks = arg.disable_plugin_checks[0].split(",")
    return arg


def create_suite_job_api(args):  # pylint: disable=W0621
    suites = []

    def get_ref(method_short_name):
        return ['%s:JobAPIFeaturesTest.test_%s' % (__file__, method_short_name)]

    # ========================================================================
    # Test if the archive file was created
    # ========================================================================
    config_check_archive_file_exists = {
        'resolver.references': get_ref('check_archive_file_exists'),
        'run.dict_variants.variant_id_keys': ['namespace', 'value'],
        'run.dict_variants': [
            {'namespace': 'run.results.archive',
             'value': True,
             'assert': True},
        ]
    }

    suites.append(TestSuite.from_config(config_check_archive_file_exists,
                                        "job-api-%s" % (len(suites) + 1)))

    # ========================================================================
    # Test if the category directory was created
    # ========================================================================
    config_check_category_directory_exists = {
        'resolver.references': get_ref('check_category_directory_exists'),
        'run.dict_variants.variant_id_keys': ['namespace', 'value'],
        'run.dict_variants': [
            {'namespace': 'run.job_category',
             'value': 'foo',
             'assert': True},
        ]
    }

    suites.append(TestSuite.from_config(config_check_category_directory_exists,
                                        "job-api-%s" % (len(suites) + 1)))

    # ========================================================================
    # Test if a directory was created
    # ========================================================================
    config_check_directory_exists = {
        'resolver.references': get_ref('check_directory_exists'),
        'run.dict_variants.variant_id_keys': ['namespace', 'value'],
        'run.dict_variants': [
             {'namespace': 'sysinfo.collect.enabled',
              'value': True,
              'directory': 'sysinfo',
              'assert': True},

             {'namespace': 'sysinfo.collect.enabled',
              'value': False,
              'directory': 'sysinfo',
              'assert': False},
        ]
    }

    suites.append(TestSuite.from_config(config_check_directory_exists,
                                        "job-api-%s" % (len(suites) + 1)))

    # ========================================================================
    # Test the content of a file
    # ========================================================================
    config_check_file_content = {
        'resolver.references': get_ref('check_file_content'),
        'run.dict_variants.variant_id_keys': ['namespace', 'value', 'file'],
        'run.dict_variants': [
            # finding the correct 'content' here is trick because any
            # simple string is added to the variant file name and is
            # found in the log file.
            # Using DEBUG| makes the variant name have DEBUG_, working
            # fine here.
            {'namespace': 'job.output.loglevel',
             'value': 'INFO',
             'file': 'job.log',
             'content': r'DEBUG\| Test metadata:$',
             'assert': False,
             'regex': True},

            {'namespace': 'job.run.result.tap.include_logs',
             'value': True,
             'file': 'results.tap',
             'reference': ['examples/tests/passtest.py:PassTest.test'],
             'content': 'PASS 1-examples/tests/passtest.py:PassTest.test',
             'assert': True},

            {'namespace': 'job.run.result.tap.include_logs',
             'value': False,
             'file': 'results.tap',
             'content': "Command '/bin/true' finished with 0",
             'assert': False},

            {'namespace': 'job.run.result.xunit.job_name',
             'value': 'foo',
             'file': 'results.xml',
             'content': 'name="foo"',
             'assert': True},

            {'namespace': 'job.run.result.xunit.max_test_log_chars',
             'value': 1,
             'file': 'results.xml',
             'content': '--[ CUT DUE TO XML PER TEST LIMIT ]--',
             'assert': True,
             'reference': ['examples/tests/failtest.py:FailTest.test'],
             'exit_code': 1},

            {'namespace': 'run.failfast',
             'value': True,
             'file': 'results.json',
             'content': '"skip": 1',
             'assert': True,
             'reference': ['/bin/false', '/bin/true'],
             'exit_code': 9,
             'extra_job_config': {'nrunner.max_parallel_tasks': 1}},

            {'namespace': 'run.ignore_missing_references',
             'value': 'on',
             'file': 'results.json',
             'content': '"pass": 1',
             'assert': True,
             'reference': ['/bin/true', 'foo']},

            {'namespace': 'run.unique_job_id',
             'value': 'abcdefghi',
             'file': 'job.log',
             'content': 'Job ID: abcdefghi',
             'assert': True},

            {'namespace': 'job.run.timeout',
             'value': 1,
             'reference': ['examples/tests/sleeptenmin.py'],
             'file': 'job.log',
             'content': 'RuntimeError: Test interrupted by SIGTERM',
             'assert': True,
             'exit_code': 8},
        ]
    }

    suites.append(TestSuite.from_config(config_check_file_content,
                                        "job-api-%s" % (len(suites) + 1)))

    # ========================================================================
    # Test if the result file was created
    # ========================================================================
    config_check_file_exists = {
        'resolver.references': get_ref('check_file_exists'),
        'run.dict_variants.variant_id_keys': ['namespace', 'value'],
        'run.dict_variants': [
            {'namespace': 'job.run.result.json.enabled',
             'value': True,
             'file': 'results.json',
             'assert': True},

            {'namespace': 'job.run.result.json.enabled',
             'value': False,
             'file': 'results.json',
             'assert': False},

            {'namespace': 'job.run.result.tap.enabled',
             'value': True,
             'file': 'results.tap',
             'assert': True},

            {'namespace': 'job.run.result.tap.enabled',
             'value': False,
             'file': 'results.tap',
             'assert': False},

            {'namespace': 'job.run.result.xunit.enabled',
             'value': True,
             'file': 'results.xml',
             'assert': True},

            {'namespace': 'job.run.result.xunit.enabled',
             'value': False,
             'file': 'results.xml',
             'assert': False},

            {'namespace': 'run.dry_run.enabled',
             'value': True,
             'file': 'job.log',
             'assert': False},

            {'namespace': 'run.dry_run.no_cleanup',
             'value': True,
             'file': 'job.log',
             'assert': True},

            {'namespace': 'plugins.disable',
             'value': ['result.xunit'],
             'file': 'result.xml',
             'assert': False},

            # this test needs a huge improvement
            {'namespace': 'run.journal.enabled',
             'value': True,
             'file': '.journal.sqlite',
             'assert': True},
        ]
    }

    if (python_module_available('avocado-framework-plugin-result-html') and
            'html' not in args.disable_plugin_checks):

        config_check_file_exists['run.dict_variants'].append(
            {'namespace': 'job.run.result.html.enabled',
             'value': True,
             'file': 'results.html',
             'assert': True})

        config_check_file_exists['run.dict_variants'].append(
            {'namespace': 'job.run.result.html.enabled',
             'value': False,
             'file': 'results.html',
             'assert': False})

    suites.append(TestSuite.from_config(config_check_file_exists,
                                        "job-api-%s" % (len(suites) + 1)))

    # ========================================================================
    # Test if a file was created
    # ========================================================================
    config_check_output_file = {
        'resolver.references': get_ref('check_output_file'),
        'run.dict_variants.variant_id_keys': ['namespace', 'file'],
        'run.dict_variants': [
            {'namespace': 'job.run.result.json.output',
             'file': 'custom.json',
             'assert': True},

            # https://github.com/avocado-framework/avocado/issues/4034
            {'namespace': 'job.run.result.tap.output',
             'file': 'custom.tap',
             'assert': True},

            {'namespace': 'job.run.result.xunit.output',
             'file': 'custom.xml',
             'assert': True},
        ]
    }

    if (python_module_available('avocado-framework-plugin-result-html') and
            'html' not in args.disable_plugin_checks):

        config_check_output_file['run.dict_variants'].append(
            {'namespace': 'job.run.result.html.output',
             'file': 'custom.html',
             'assert': True})

    suites.append(TestSuite.from_config(config_check_output_file,
                                        "job-api-%s" % (len(suites) + 1)))

    # ========================================================================
    # Test if the temporary directory was created
    # ========================================================================
    config_check_tmp_directory_exists = {
        'resolver.references': get_ref('check_tmp_directory_exists'),
        'run.dict_variants.variant_id_keys': ['namespace', 'value'],
        'run.dict_variants': [
            {'namespace': 'run.keep_tmp',
             'value': True,
             'assert': True},
        ]
    }

    suites.append(TestSuite.from_config(config_check_tmp_directory_exists,
                                        "job-api-%s" % (len(suites) + 1)))
    return suites


def create_suites(args):  # pylint: disable=W0621
    suites = []
    # ========================================================================
    # Run nrunner interface checks for all available runners
    # ========================================================================
    config_nrunner_interface = {
        'resolver.references': ['selftests/functional/test_nrunner_interface.py'],
        'run.dict_variants.variant_id_keys': ['runner'],
        'run.dict_variants': [
            {'runner': 'avocado-runner',
             'runnable-run-no-args-exit-code': 2,
             'runnable-run-uri-only-exit-code': 2},

            {'runner': 'avocado-runner-noop',
             'runnable-run-no-args-exit-code': 0,
             'runnable-run-uri-only-exit-code': 0},

            {'runner': 'avocado-runner-exec-test',
             'runnable-run-no-args-exit-code': 0,
             'runnable-run-uri-only-exit-code': 0},

            {'runner': 'avocado-runner-python-unittest',
             'runnable-run-no-args-exit-code': 0,
             'runnable-run-uri-only-exit-code': 0},

            {'runner': 'avocado-runner-avocado-instrumented',
             'runnable-run-no-args-exit-code': 0,
             'runnable-run-uri-only-exit-code': 0},

            {'runner': 'avocado-runner-tap',
             'runnable-run-no-args-exit-code': 0,
             'runnable-run-uri-only-exit-code': 0},
        ]
    }

    if (python_module_available('avocado-framework-plugin-golang') and
            'golang' not in args.disable_plugin_checks):
        config_nrunner_interface['run.dict_variants'].append({
            'runner': 'avocado-runner-golang',
            'runnable-run-no-args-exit-code': 0,
            'runnable-run-uri-only-exit-code': 0})

    if (python_module_available('avocado-framework-plugin-robot') and
            'robot' not in args.disable_plugin_checks):
        config_nrunner_interface['run.dict_variants'].append({
            'runner': 'avocado-runner-robot',
            'runnable-run-no-args-exit-code': 0,
            'runnable-run-uri-only-exit-code': 0})

    if args.nrunner_interface:
        suites.append(TestSuite.from_config(config_nrunner_interface, "nrunner-interface"))

    # ========================================================================
    # Run all static checks, unit and functional tests
    # ========================================================================

    selftests = []
    if args.unit:
        selftests.append('selftests/unit/')
    if args.jobs:
        selftests.append('selftests/jobs/')
    if args.functional:
        selftests.append('selftests/functional/')

    config_check = {
        'resolver.references': selftests,
        'run.ignore_missing_references': True
    }

    if args.static_checks:
        config_check['resolver.references'] += glob.glob('selftests/*.sh')

    if args.optional_plugins:
        for optional_plugin in glob.glob('optional_plugins/*'):
            plugin_name = os.path.basename(optional_plugin)
            if plugin_name not in args.disable_plugin_checks:
                pattern = '%s/tests/*' % optional_plugin
                config_check['resolver.references'] += glob.glob(pattern)

    suites.append(TestSuite.from_config(config_check, "check"))

    return suites


def print_failed_tests(tests):
    if tests:
        print("Failed tests:")
        for test in tests:
            print(test.get('name'), test.get('status'))


def enable_all_tests(args):   # pylint: disable=W0621
    args.static_checks = True
    args.job_api = True
    args.nrunner_interface = True
    args.unit = True
    args.jobs = True
    args.functional = True
    args.optional_plugins = True


def main(args):  # pylint: disable=W0621

    if not any([args.static_checks, args.job_api, args.nrunner_interface,
                args.unit, args.jobs, args.functional,
                args.optional_plugins, args.list_features]):
        print("No test were selected to run, running all of them.")
        enable_all_tests(args)

    suites = []
    if args.job_api:
        suites += create_suite_job_api(args)
    suites += create_suites(args)

    # ========================================================================
    # Print features covered in this test
    # ========================================================================
    if args.list_features:
        features = []
        for suite in suites:
            for variants in suite.config['run.dict_variants']:
                if variants.get('namespace'):
                    features.append(variants['namespace'])

        unique_features = sorted(set(features))
        print('Features covered (%i):' % len(unique_features))
        print('\n'.join(unique_features))
        exit(0)

    # ========================================================================
    # Job execution
    # ========================================================================
    config = {'core.show': ['app'],
<<<<<<< HEAD
=======
              'run.test_runner': 'nrunner',
              'run.job_category': 'avocado-selftests',
>>>>>>> cace508f
              'job.output.testlogs.statuses': ['FAIL', 'ERROR', 'INTERRUPT'],
              'job.output.testlogs.logfiles': ['debug.log']}

    # Workaround for travis problem on arm64 - https://github.com/avocado-framework/avocado/issues/4768
    if (platform.machine() == 'aarch64'):
        max_parallel = int(multiprocessing.cpu_count()/2)
        for suite in suites:
            if suite.name == 'check':
                suite.config['nrunner.max_parallel_tasks'] = max_parallel

    with Job(config, suites) as j:
        exit_code = j.run()
    print_failed_tests(j.get_failed_tests())
    return exit_code


if __name__ == '__main__':
    args = parse_args()
    sys.exit(main(args))<|MERGE_RESOLUTION|>--- conflicted
+++ resolved
@@ -637,11 +637,7 @@
     # Job execution
     # ========================================================================
     config = {'core.show': ['app'],
-<<<<<<< HEAD
-=======
-              'run.test_runner': 'nrunner',
               'run.job_category': 'avocado-selftests',
->>>>>>> cace508f
               'job.output.testlogs.statuses': ['FAIL', 'ERROR', 'INTERRUPT'],
               'job.output.testlogs.logfiles': ['debug.log']}
 
