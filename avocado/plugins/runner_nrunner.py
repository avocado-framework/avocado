# This program is free software; you can redistribute it and/or modify
# it under the terms of the GNU General Public License as published by
# the Free Software Foundation; either version 2 of the License, or
# (at your option) any later version.
#
# This program is distributed in the hope that it will be useful,
# but WITHOUT ANY WARRANTY; without even the implied warranty of
# MERCHANTABILITY or FITNESS FOR A PARTICULAR PURPOSE.
#
# See LICENSE for more details.
#
# Copyright: Red Hat Inc. 2019-2020
# Authors: Cleber Rosa <crosa@redhat.com>

"""
NRunner based implementation of job compliant runner
"""

import asyncio
import multiprocessing
import os
import platform
import random
import tempfile

from avocado.core.dispatcher import SpawnerDispatcher
from avocado.core.exceptions import JobError, JobFailFast
from avocado.core.messages import MessageHandler
from avocado.core.nrunner.runnable import Runnable
from avocado.core.nrunner.runner import check_runnables_runner_requirements
from avocado.core.output import LOG_JOB
from avocado.core.plugin_interfaces import CLI, Init, SuiteRunner
from avocado.core.settings import settings
from avocado.core.status.repo import StatusRepo
from avocado.core.status.server import StatusServer
from avocado.core.task.runtime import RuntimeTaskGraph
from avocado.core.task.statemachine import TaskStateMachine, Worker

DEFAULT_SERVER_URI = "127.0.0.1:8888"


class RunnerInit(Init):

    name = "nrunner"
    description = "nrunner initialization"

    def initialize(self):
        section = "run"
        help_msg = "Shuffle the tasks to be executed"
        settings.register_option(
            section=section,
            key="shuffle",
            default=False,
            help_msg=help_msg,
            key_type=bool,
        )

        help_msg = (
            "If the status server should automatically choose "
            'a "status_server_listen" and "status_server_uri" '
            "configuration. Default is to auto configure a "
            "status server."
        )
        settings.register_option(
            section=section,
            key="status_server_auto",
            default=True,
            key_type=bool,
            help_msg=help_msg,
        )

        help_msg = (
            'URI where status server will listen on. Usually a "HOST:PORT" '
            'string. This is only effective if "status_server_auto" is disabled. '
<<<<<<< HEAD
            'If "status_server_uri" is not set. Value from "status_server_listen " '
=======
            'If "status_server_uri" is not set, the value from "status_server_listen " '
>>>>>>> c0eb3cbd
            "will be used."
        )
        settings.register_option(
            section=section,
            key="status_server_listen",
            default=DEFAULT_SERVER_URI,
            metavar="HOST:PORT",
            help_msg=help_msg,
        )

        help_msg = (
            "URI for connecting to the status server, usually "
            'a "HOST:PORT" string. Use this if your status server '
            "is in another host, or different port. This is only "
            'effective if "status_server_auto" is disabled'
            'If "status_server_listen" is not set. Value from "status_server_uri" '
            "will be used."
        )
        settings.register_option(
            section=section,
            key="status_server_uri",
            default=DEFAULT_SERVER_URI,
            metavar="HOST:PORT",
            help_msg=help_msg,
        )

        help_msg = (
            "Buffer size that status server uses.  This should "
            "generally not be a concern to most users, but "
            "it can be tuned in case a runner generates very large "
            "status messages, which is common if a test generates a "
            "lot of output. Default is 33554432 (32MiB)"
        )
        settings.register_option(
            section=section,
            key="status_server_buffer_size",
            key_type=int,
            default=2**25,
            help_msg=help_msg,
        )

        help_msg = (
            "Number of maximum number tasks running in parallel. You "
            "can disable parallel execution by setting this to 1. "
            "Defaults to the amount of CPUs on this machine."
        )
        settings.register_option(
            section=section,
            key="max_parallel_tasks",
            default=multiprocessing.cpu_count(),
            key_type=int,
            help_msg=help_msg,
        )

        help_msg = (
            "Spawn tasks in a specific spawner. Available spawners: "
            "'process' and 'podman'"
        )
        settings.register_option(
            section=section, key="spawner", default="process", help_msg=help_msg
        )

        help_msg = "The amount of time a test has to complete in seconds."
        settings.register_option(
            section="task.timeout",
            key="running",
            default=None,
            key_type=int,
            help_msg=help_msg,
        )


class RunnerCLI(CLI):

    name = "nrunner"
    description = 'nrunner command line options for "run"'

    def configure(self, parser):
        super().configure(parser)
        parser = parser.subcommands.choices.get("run", None)
        if parser is None:
            return

        parser = parser.add_argument_group("nrunner specific options")
        settings.add_argparser_to_option(
            namespace="run.shuffle",
            parser=parser,
            long_arg="--shuffle",
            action="store_true",
        )

        settings.add_argparser_to_option(
            namespace="run.status_server_auto",
            parser=parser,
            long_arg="--status-server-disable-auto",
            action="store_false",
        )

        settings.add_argparser_to_option(
            namespace="run.status_server_listen",
            parser=parser,
            long_arg="--status-server-listen",
            metavar="HOST_PORT",
        )

        settings.add_argparser_to_option(
            namespace="run.status_server_uri",
            parser=parser,
            long_arg="--status-server-uri",
            metavar="HOST_PORT",
        )

        settings.add_argparser_to_option(
            namespace="run.max_parallel_tasks",
            parser=parser,
            long_arg="--max-parallel-tasks",
            metavar="NUMBER_OF_TASKS",
        )

        settings.add_argparser_to_option(
            namespace="run.spawner",
            parser=parser,
            long_arg="--spawner",
            metavar="SPAWNER",
        )

    def run(self, config):
        pass


class Runner(SuiteRunner):

    name = "nrunner"
    description = "nrunner based implementation of job compliant runner"

    def __init__(self):
        super().__init__()
        self.status_server_dir = None

    @staticmethod
    def _update_avocado_configuration_used_on_runnables(runnables, config):
        """Updates the config used on runnables with this suite's config values

        :param runnables: the tasks whose runner requirements will be checked
        :type runnables: list of :class:`Runnable`
        :param config: A config dict to be used on the desired test suite.
        :type config: dict
        """
        for runnable in runnables:
            runnable.config = Runnable.filter_runnable_config(runnable.kind, config)

    def _determine_status_server(self, test_suite, config_key):
        if test_suite.config.get("run.status_server_auto"):
            # no UNIX domain sockets on Windows
            if platform.system() != "Windows":
                if self.status_server_dir is None:
                    self.status_server_dir = tempfile.TemporaryDirectory(
                        prefix="avocado_"
                    )
                return os.path.join(self.status_server_dir.name, ".status_server.sock")
        return test_suite.config.get(config_key)

    def _sync_status_server_urls(self, config):
        server_listen = config.get("run.status_server_listen")
        server_uri = config.get("run.status_server_uri")
        if not config.get("run.status_server_auto"):
            if (
                server_uri is not DEFAULT_SERVER_URI
                and server_listen is DEFAULT_SERVER_URI
            ):
                config["run.status_server_listen"] = server_uri
            if (
                server_uri is DEFAULT_SERVER_URI
                and server_listen is not DEFAULT_SERVER_URI
            ):
                config["run.status_server_uri"] = server_listen

    def _create_status_server(self, test_suite, job):
        self._sync_status_server_urls(test_suite.config)
        listen = self._determine_status_server(test_suite, "run.status_server_listen")
        # pylint: disable=W0201
        self.status_repo = StatusRepo(job.unique_id)
        # pylint: disable=W0201
        self.status_server = StatusServer(listen, self.status_repo)

    async def _update_status(self, job):
        message_handler = MessageHandler()
        while True:
            try:
                (_, task_id, _, index) = self.status_repo.status_journal_summary_pop()

            except IndexError:
                await asyncio.sleep(0.05)
                continue

            message = self.status_repo.get_task_data(task_id, index)
            task = self.tsm.tasks_by_id.get(task_id)
            message_handler.process_message(message, task, job)

    @staticmethod
    def _abort_if_missing_runners(runnables):
        if runnables:
            missing_kinds = set([runnable.kind for runnable in runnables])
            msg = (
                f"Could not find runners for runnable(s) of kind(s): "
                f"{', '.join(missing_kinds)}"
            )
            raise JobError(msg)

    def run_suite(self, job, test_suite):
        summary = set()

        if not test_suite.enabled:
            job.interrupted_reason = f"Suite {test_suite.name} is disabled."
            return summary

        test_suite.tests, missing_requirements = check_runnables_runner_requirements(
            test_suite.tests
        )

        self._update_avocado_configuration_used_on_runnables(
            test_suite.tests, test_suite.config
        )

        self._abort_if_missing_runners(missing_requirements)

        job.result.tests_total = len(test_suite.tests)

        self._create_status_server(test_suite, job)

        graph = RuntimeTaskGraph(
            test_suite.tests,
            test_suite.name,
            self._determine_status_server(test_suite, "run.status_server_uri"),
            job.unique_id,
            job.test_results_path,
            test_suite.config,
        )
        # pylint: disable=W0201
        self.runtime_tasks = graph.get_tasks_in_topological_order()

        # Start the status server
        asyncio.ensure_future(self.status_server.serve_forever())

        if test_suite.config.get("run.shuffle"):
            random.shuffle(self.runtime_tasks)
        test_ids = [
            rt.task.identifier
            for rt in self.runtime_tasks
            if rt.task.category == "test"
        ]
        self.tsm = TaskStateMachine(self.runtime_tasks, self.status_repo)
        spawner_name = test_suite.config.get("run.spawner")
        spawner = SpawnerDispatcher(test_suite.config, job)[spawner_name].obj
        max_running = min(
            test_suite.config.get("run.max_parallel_tasks"), len(self.runtime_tasks)
        )
        timeout = test_suite.config.get("task.timeout.running")
        failfast = test_suite.config.get("run.failfast")
        workers = [
            Worker(
                state_machine=self.tsm,
                spawner=spawner,
                max_running=max_running,
                task_timeout=timeout,
                failfast=failfast,
            ).run()
            for _ in range(max_running)
        ]
        asyncio.ensure_future(self._update_status(job))
        loop = asyncio.get_event_loop()
        try:
            try:
                loop.run_until_complete(
                    asyncio.wait_for(
                        asyncio.shield(asyncio.gather(*workers)), job.timeout or None
                    )
                )
            except asyncio.TimeoutError:
                terminate_worker = Worker(
                    state_machine=self.tsm,
                    spawner=spawner,
                    max_running=max_running,
                    task_timeout=timeout,
                    failfast=failfast,
                )
                loop.run_until_complete(
                    asyncio.wait_for(terminate_worker.terminate_tasks_timeout(), None)
                )
                raise
            except KeyboardInterrupt:
                terminate_worker = Worker(
                    state_machine=self.tsm,
                    spawner=spawner,
                    max_running=max_running,
                    task_timeout=timeout,
                    failfast=failfast,
                )
                loop.run_until_complete(
                    asyncio.wait_for(
                        terminate_worker.terminate_tasks_interrupted(), None
                    )
                )
                raise
        except (KeyboardInterrupt, asyncio.TimeoutError, JobFailFast) as ex:
            LOG_JOB.info(str(ex))
            job.interrupted_reason = str(ex)
            summary.add("INTERRUPTED")

        # Wait until all messages may have been processed by the
        # status_updater. This should be replaced by a mechanism
        # that only waits if there are missing status messages to
        # be processed, and, only for a given amount of time.
        # Tests with non received status will always show as SKIP
        # because of result reconciliation.
        loop.run_until_complete(asyncio.sleep(0.05))

        job.result.end_tests()
        self.status_server.close()
        if self.status_server_dir is not None:
            self.status_server_dir.cleanup()

        # Update the overall summary with found test statuses, which will
        # determine the Avocado command line exit status
        summary.update(
            [
                status.upper()
                for status in self.status_repo.get_result_set_for_tasks(test_ids)
            ]
        )
        return summary<|MERGE_RESOLUTION|>--- conflicted
+++ resolved
@@ -72,11 +72,7 @@
         help_msg = (
             'URI where status server will listen on. Usually a "HOST:PORT" '
             'string. This is only effective if "status_server_auto" is disabled. '
-<<<<<<< HEAD
-            'If "status_server_uri" is not set. Value from "status_server_listen " '
-=======
             'If "status_server_uri" is not set, the value from "status_server_listen " '
->>>>>>> c0eb3cbd
             "will be used."
         )
         settings.register_option(
