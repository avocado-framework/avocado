[datadir.paths]
base_dir = /usr/share/avocado
test_dir = /usr/share/avocado/tests
data_dir = /usr/share/avocado/data
logs_dir = ~/avocado/job-results

[sysinfo.collect]
<<<<<<< HEAD
enabled = True
installed_packages = False
=======
installed_packages = False

[restclient.connection]
hostname = localhost
port = 9405
username =
password =
>>>>>>> 4bd9cbc6
<|MERGE_RESOLUTION|>--- conflicted
+++ resolved
@@ -5,15 +5,11 @@
 logs_dir = ~/avocado/job-results
 
 [sysinfo.collect]
-<<<<<<< HEAD
 enabled = True
-installed_packages = False
-=======
 installed_packages = False
 
 [restclient.connection]
 hostname = localhost
 port = 9405
 username =
-password =
->>>>>>> 4bd9cbc6
+password =