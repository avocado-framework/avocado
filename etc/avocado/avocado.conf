[datadir.paths]
base_dir = /usr/share/avocado
test_dir = /usr/share/avocado/tests
data_dir = /usr/share/avocado/data
logs_dir = ~/avocado/job-results

[sysinfo.collect]
<<<<<<< HEAD
enabled = True
installed_packages = False
=======
installed_packages = False
profiler = False
profiler_commands = vmstat 1:journalctl -f
>>>>>>> a1b0af09
<|MERGE_RESOLUTION|>--- conflicted
+++ resolved
@@ -5,11 +5,7 @@
 logs_dir = ~/avocado/job-results
 
 [sysinfo.collect]
-<<<<<<< HEAD
 enabled = True
 installed_packages = False
-=======
-installed_packages = False
 profiler = False
-profiler_commands = vmstat 1:journalctl -f
->>>>>>> a1b0af09
+profiler_commands = vmstat 1:journalctl -f