--- conflicted
+++ resolved
@@ -164,34 +164,7 @@
 chmod -c +x %{buildroot}%{python3_sitelib}/avocado/core/nrunner.py
 
 %if %{with_tests}
-<<<<<<< HEAD
-%{__python3} setup.py develop --user --skip-optional-plugins
-pushd optional_plugins/html
-%{__python3} setup.py develop --user
-popd
-%if ! 0%{?rhel}
-pushd optional_plugins/resultsdb
-%{__python3} setup.py develop --user
-popd
-%endif
-pushd optional_plugins/varianter_yaml_to_mux
-%{__python3} setup.py develop --user
-popd
-pushd optional_plugins/golang
-%{__python3} setup.py develop --user
-popd
-pushd optional_plugins/varianter_pict
-%{__python3} setup.py develop --user
-popd
-pushd optional_plugins/varianter_cit
-%{__python3} setup.py develop --user
-popd
-pushd optional_plugins/result_upload
-%{__python3} setup.py develop --user
-popd
-=======
 %check
->>>>>>> 8e2d7da5
 # LANG: to make the results predictable, we pin the language
 # that is used during test execution.
 # AVOCADO_CHECK_LEVEL: package build environments have the least
@@ -395,14 +368,8 @@
 %{_libexecdir}/avocado*
 
 %changelog
-<<<<<<< HEAD
-* Fri Jul  9 2021 Cleber Rosa <crosa@redhat.com> - 89.0-1
-- Skip initialization of plugins previous to running test, as
-  the supported plugins are already explicitly included
-=======
 * Mon Jun 28 2021 Merlin Mathesius <mmathesi@redhat.com> - 89.0-2
 - Spec file cleanup identified during downstream package review.
->>>>>>> 8e2d7da5
 
 * Mon Jun 21 2021 Cleber Rosa <cleber@redhat.com> - 89.0-1
 - New release
